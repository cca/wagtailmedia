--- conflicted
+++ resolved
@@ -24,11 +24,7 @@
 
 
 @python_2_unicode_compatible
-<<<<<<< HEAD
-class AbstractMedia(CollectionMember, index.Indexed):
-=======
 class AbstractMedia(CollectionMember, index.Indexed, models.Model):
->>>>>>> 2fd5056e
     MEDIA_TYPES = (
         ('audio', _('Audio file')),
         ('video', _('Video file')),
@@ -110,7 +106,7 @@
         'width',
         'height',
         'thumbnail',
-        'tags'
+        'tags',
     )
 
 
